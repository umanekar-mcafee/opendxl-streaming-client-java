--- conflicted
+++ resolved
@@ -101,7 +101,7 @@
     /**
      * Properties object which contains all consumer configuration properties. Its values are set in
      * {@link Channel#Channel(String, ChannelAuth, String, String, String, boolean, String, Properties,
-     * HttpProxySettings, long)}
+     * HttpProxySettings)}
      * constructor and it is later used in {@link Channel#create()} when consumer is created.
      */
     private final Properties configs = new Properties();
@@ -112,13 +112,6 @@
      * nor hostname validation is performed when setting up an SSL Connection.
      */
     private final String verifyCertBundle;
-
-    /**
-     * The time, in milliseconds, spent waiting in poll if data is not available in the backend.
-     * If 0, returns immediately with any records that are available currently in the buffer,
-     * else returns empty.
-     */
-    private final long maxPollTimeout;
 
     /**
      * String identifying the consumer instance which is obtained by {@link Channel#create()} API.
@@ -237,22 +230,12 @@
      *                     ("auto.offset.reset", "latest"); ("request.timeout.ms", 30000) and
      *                     ("session.timeout.ms", 10000).
      * @param httpProxySettings contains http proxy hostname, port, username and password.
-<<<<<<< HEAD
      * @throws PermanentError if offset value is not one of 'latest', 'earliest', 'none'.
-=======
-     * @param maxPollTimeout The time, in milliseconds, spent waiting in consume if data is not available in the
-     *                       backend. If 0, returns immediately with any records that are available currently in the
-     *                       buffer, else returns empty. Must not be negative.
->>>>>>> d6c31e16
      * @throws TemporaryError if http client request object failed to be created.
      */
     public Channel(final String base, final ChannelAuth auth, final String consumerGroup, final String pathPrefix,
                    final String consumerPathPrefix, final boolean retryOnFail, final String verifyCertBundle,
-<<<<<<< HEAD
                    final Properties extraConfigs, final HttpProxySettings httpProxySettings)
-=======
-                   final Properties extraConfigs, final HttpProxySettings httpProxySettings, final long maxPollTimeout)
->>>>>>> d6c31e16
             throws PermanentError, TemporaryError {
 
         this.base = base;
@@ -297,11 +280,6 @@
 
         this.running = new AtomicBoolean(false);
         this.stopRequested = new AtomicBoolean(false);
-
-        if (maxPollTimeout < 0) {
-            throw new PermanentError("maxPollTimeout cannot be negative");
-        }
-        this.maxPollTimeout = maxPollTimeout;
 
     }
 
@@ -565,7 +543,6 @@
             final StringBuilder builder = new StringBuilder(consumerPathPrefix)
                     .append("/consumers/")
                     .append(consumerId)
-<<<<<<< HEAD
                     .append("/records");
             if (timeout > 0) {
                 builder.append("?timeout=");
@@ -573,9 +550,6 @@
             }
 
             final String api = builder.toString();
-=======
-                    .append("/records?timeout=" + maxPollTimeout).toString();
->>>>>>> d6c31e16
 
             try {
 
@@ -722,10 +696,6 @@
 
                 while (!stopRequested.get()) {
                     consumeLoop(processCallback, topicsOfInterest, timeout);
-                }
-
-                if (logger.isDebugEnabled()) {
-                    logger.debug("Exiting run method.");
                 }
 
                 if (logger.isDebugEnabled()) {
